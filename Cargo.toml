[package]
name = "solvers"
version = "0.0.1"
edition = "2021"
license = "MIT OR Apache-2.0"

[lib]
name = "solvers"
path = "src/lib.rs"
doctest = false

[[bin]]
name = "solvers"
path = "src/main.rs"

[dependencies]
anyhow = "1"
alloy = { version = "1.0.36", default-features = false }
async-trait = "0.1.80"
axum = "0.6"
base64 = "0.22.1"
bigdecimal = { version = "0.3", features = ["serde"] }
chrono = { version = "0.4.38", features = ["serde"], default-features = false }
clap = { version = "4", features = ["derive", "env"] }
ethereum-types = "0.14"
futures = "0.3.30"
hex = "0.4"
hmac = "0.12.1"
humantime = "2.1.0"
humantime-serde = "1.1.1"
hyper = "0.14"
itertools = "0.11"
moka = { version = "0.12", features = ["future"] }
num = "0.4"
prometheus = "0.13"
prometheus-metric-storage = "0.5.0"
reqwest = "0.11"
serde = "1"
serde_json = "1"
serde_with = "3"
serde_repr = "0.1"
sha2 = "0.10.8"
thiserror = "1"
tokio = { version = "1", features = ["macros", "rt-multi-thread", "signal", "time"] }
toml = "0.7"
tower = "0.4"
tower-http = { version = "0.4", features = ["trace"] }
tracing = "0.1"
web3 = "0.19"

<<<<<<< HEAD
contracts = { git = "https://github.com/brunoguerios/services.git", branch = "add-balancer-queries-2", package = "contracts" }
ethrpc = { git = "https://github.com/cowprotocol/services.git", tag = "v2.325.1", package = "ethrpc" }
observe = { git = "https://github.com/cowprotocol/services.git", tag = "v2.325.1", package = "observe" , features = ["axum-tracing"]}
shared = { git = "https://github.com/cowprotocol/services.git", tag = "v2.325.1", package = "shared" }
dto =  { git = "https://github.com/cowprotocol/services.git", tag = "v2.325.1", package = "solvers-dto" }
rate-limit =  { git = "https://github.com/cowprotocol/services.git", tag = "v2.325.1", package = "rate-limit" }
number =  { git = "https://github.com/cowprotocol/services.git", tag = "v2.325.1", package = "number" }

[dev-dependencies]
testlib =  { git = "https://github.com/cowprotocol/services.git", tag = "v2.325.1", package = "testlib" }
=======
contracts = { git = "https://github.com/cowprotocol/services.git", tag = "v2.329.4", package = "contracts" }
ethrpc = { git = "https://github.com/cowprotocol/services.git", tag = "v2.329.4", package = "ethrpc" }
observe = { git = "https://github.com/cowprotocol/services.git", tag = "v2.329.4", package = "observe" , features = ["axum-tracing"]}
shared = { git = "https://github.com/cowprotocol/services.git", tag = "v2.329.4", package = "shared" }
dto =  { git = "https://github.com/cowprotocol/services.git", tag = "v2.329.4", package = "solvers-dto" }
rate-limit =  { git = "https://github.com/cowprotocol/services.git", tag = "v2.329.4", package = "rate-limit" }
number =  { git = "https://github.com/cowprotocol/services.git", tag = "v2.329.4", package = "number" }

[dev-dependencies]
testlib =  { git = "https://github.com/cowprotocol/services.git", tag = "v2.329.4", package = "testlib" }
>>>>>>> 505c0020
glob = "0.3"
maplit = "1"
tempfile = "3"
mockall = "0.12"<|MERGE_RESOLUTION|>--- conflicted
+++ resolved
@@ -48,18 +48,6 @@
 tracing = "0.1"
 web3 = "0.19"
 
-<<<<<<< HEAD
-contracts = { git = "https://github.com/brunoguerios/services.git", branch = "add-balancer-queries-2", package = "contracts" }
-ethrpc = { git = "https://github.com/cowprotocol/services.git", tag = "v2.325.1", package = "ethrpc" }
-observe = { git = "https://github.com/cowprotocol/services.git", tag = "v2.325.1", package = "observe" , features = ["axum-tracing"]}
-shared = { git = "https://github.com/cowprotocol/services.git", tag = "v2.325.1", package = "shared" }
-dto =  { git = "https://github.com/cowprotocol/services.git", tag = "v2.325.1", package = "solvers-dto" }
-rate-limit =  { git = "https://github.com/cowprotocol/services.git", tag = "v2.325.1", package = "rate-limit" }
-number =  { git = "https://github.com/cowprotocol/services.git", tag = "v2.325.1", package = "number" }
-
-[dev-dependencies]
-testlib =  { git = "https://github.com/cowprotocol/services.git", tag = "v2.325.1", package = "testlib" }
-=======
 contracts = { git = "https://github.com/cowprotocol/services.git", tag = "v2.329.4", package = "contracts" }
 ethrpc = { git = "https://github.com/cowprotocol/services.git", tag = "v2.329.4", package = "ethrpc" }
 observe = { git = "https://github.com/cowprotocol/services.git", tag = "v2.329.4", package = "observe" , features = ["axum-tracing"]}
@@ -70,8 +58,6 @@
 
 [dev-dependencies]
 testlib =  { git = "https://github.com/cowprotocol/services.git", tag = "v2.329.4", package = "testlib" }
->>>>>>> 505c0020
 glob = "0.3"
 maplit = "1"
-tempfile = "3"
-mockall = "0.12"+tempfile = "3"