--- conflicted
+++ resolved
@@ -45,11 +45,7 @@
 ethrpc = { git = "https://github.com/cowprotocol/services.git", tag = "v2.258.0", package = "ethrpc" }
 observe = { git = "https://github.com/cowprotocol/services.git", tag = "v2.258.0", package = "observe" }
 shared = { git = "https://github.com/cowprotocol/services.git", tag = "v2.258.0", package = "shared" }
-<<<<<<< HEAD
-dto =  { git = "https://github.com/cowprotocol/services.git", tag = "v2.255.0", package = "solvers-dto" }
-=======
 dto =  { git = "https://github.com/cowprotocol/services.git", tag = "v2.258.1-temp-solvers-dto", package = "solvers-dto" }
->>>>>>> c1de2736
 rate-limit =  { git = "https://github.com/cowprotocol/services.git", tag = "v2.258.0", package = "rate-limit" }
 
 [dev-dependencies]
