[package]
name = "solvers"
version = "0.0.1"
edition = "2021"
license = "MIT OR Apache-2.0"

[lib]
name = "solvers"
path = "src/lib.rs"
doctest = false

[[bin]]
name = "solvers"
path = "src/main.rs"

[dependencies]
anyhow = "1"
alloy = { version = "1.0.38", default-features = false }
async-trait = "0.1.80"
axum = "0.6"
base64 = "0.22.1"
bigdecimal = { version = "0.3", features = ["serde"] }
chrono = { version = "0.4.38", features = ["serde"], default-features = false }
clap = { version = "4", features = ["derive", "env"] }
ethereum-types = "0.14"
futures = "0.3.30"
hex = "0.4"
hmac = "0.12.1"
humantime = "2.1.0"
humantime-serde = "1.1.1"
hyper = "0.14"
itertools = "0.11"
moka = { version = "0.12", features = ["future"] }
num = "0.4"
prometheus = "0.13"
prometheus-metric-storage = "0.5.0"
reqwest = "0.11"
serde = "1"
serde_json = "1"
serde_with = "3"
serde_repr = "0.1"
sha2 = "0.10.8"
thiserror = "1"
tokio = { version = "1", features = ["macros", "rt-multi-thread", "signal", "time"] }
toml = "0.7"
tower = "0.4"
tower-http = { version = "0.4", features = ["trace"] }
tracing = "0.1"
web3 = "0.19"

<<<<<<< HEAD
contracts = { git = "https://github.com/cowprotocol/services.git", branch = "main", package = "contracts" }
ethrpc = { git = "https://github.com/cowprotocol/services.git", branch = "main", package = "ethrpc" }
observe = { git = "https://github.com/cowprotocol/services.git", tag = "v2.331.0", package = "observe" , features = ["axum-tracing"]}
shared = { git = "https://github.com/cowprotocol/services.git", tag = "v2.331.0", package = "shared" }
dto =  { git = "https://github.com/cowprotocol/services.git", tag = "v2.331.0", package = "solvers-dto" }
rate-limit =  { git = "https://github.com/cowprotocol/services.git", tag = "v2.331.0", package = "rate-limit" }
number =  { git = "https://github.com/cowprotocol/services.git", tag = "v2.331.0", package = "number" }
=======
contracts = { git = "https://github.com/cowprotocol/services.git", tag = "v2.332.1", package = "contracts" }
ethrpc = { git = "https://github.com/cowprotocol/services.git", tag = "v2.332.1", package = "ethrpc" }
observe = { git = "https://github.com/cowprotocol/services.git", tag = "v2.332.1", package = "observe" , features = ["axum-tracing"]}
shared = { git = "https://github.com/cowprotocol/services.git", tag = "v2.332.1", package = "shared" }
dto =  { git = "https://github.com/cowprotocol/services.git", tag = "v2.332.1", package = "solvers-dto" }
rate-limit =  { git = "https://github.com/cowprotocol/services.git", tag = "v2.332.1", package = "rate-limit" }
number =  { git = "https://github.com/cowprotocol/services.git", tag = "v2.332.1", package = "number" }
>>>>>>> 36c4f1b7

[dev-dependencies]
testlib =  { git = "https://github.com/cowprotocol/services.git", tag = "v2.332.1", package = "testlib" }
glob = "0.3"
maplit = "1"
tempfile = "3"<|MERGE_RESOLUTION|>--- conflicted
+++ resolved
@@ -48,23 +48,13 @@
 tracing = "0.1"
 web3 = "0.19"
 
-<<<<<<< HEAD
 contracts = { git = "https://github.com/cowprotocol/services.git", branch = "main", package = "contracts" }
 ethrpc = { git = "https://github.com/cowprotocol/services.git", branch = "main", package = "ethrpc" }
-observe = { git = "https://github.com/cowprotocol/services.git", tag = "v2.331.0", package = "observe" , features = ["axum-tracing"]}
-shared = { git = "https://github.com/cowprotocol/services.git", tag = "v2.331.0", package = "shared" }
-dto =  { git = "https://github.com/cowprotocol/services.git", tag = "v2.331.0", package = "solvers-dto" }
-rate-limit =  { git = "https://github.com/cowprotocol/services.git", tag = "v2.331.0", package = "rate-limit" }
-number =  { git = "https://github.com/cowprotocol/services.git", tag = "v2.331.0", package = "number" }
-=======
-contracts = { git = "https://github.com/cowprotocol/services.git", tag = "v2.332.1", package = "contracts" }
-ethrpc = { git = "https://github.com/cowprotocol/services.git", tag = "v2.332.1", package = "ethrpc" }
 observe = { git = "https://github.com/cowprotocol/services.git", tag = "v2.332.1", package = "observe" , features = ["axum-tracing"]}
 shared = { git = "https://github.com/cowprotocol/services.git", tag = "v2.332.1", package = "shared" }
 dto =  { git = "https://github.com/cowprotocol/services.git", tag = "v2.332.1", package = "solvers-dto" }
 rate-limit =  { git = "https://github.com/cowprotocol/services.git", tag = "v2.332.1", package = "rate-limit" }
 number =  { git = "https://github.com/cowprotocol/services.git", tag = "v2.332.1", package = "number" }
->>>>>>> 36c4f1b7
 
 [dev-dependencies]
 testlib =  { git = "https://github.com/cowprotocol/services.git", tag = "v2.332.1", package = "testlib" }
