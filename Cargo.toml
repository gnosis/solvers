--- conflicted
+++ resolved
@@ -47,23 +47,13 @@
 tracing = "0.1"
 web3 = "0.19"
 
-<<<<<<< HEAD
 contracts = { git = "https://github.com/cowprotocol/services.git", branch = "balancer-v3-vault-bindings", package = "contracts" }
-ethrpc = { git = "https://github.com/cowprotocol/services.git", tag = "v2.304.0", package = "ethrpc" }
-observe = { git = "https://github.com/cowprotocol/services.git", tag = "v2.304.0", package = "observe" }
-shared = { git = "https://github.com/cowprotocol/services.git", tag = "v2.304.0", package = "shared" }
-dto =  { git = "https://github.com/cowprotocol/services.git", tag = "v2.304.0", package = "solvers-dto" }
-rate-limit =  { git = "https://github.com/cowprotocol/services.git", tag = "v2.304.0", package = "rate-limit" }
-number =  { git = "https://github.com/cowprotocol/services.git", tag = "v2.304.0", package = "number" }
-=======
-contracts = { git = "https://github.com/cowprotocol/services.git", tag = "v2.305.0", package = "contracts" }
 ethrpc = { git = "https://github.com/cowprotocol/services.git", tag = "v2.305.0", package = "ethrpc" }
 observe = { git = "https://github.com/cowprotocol/services.git", tag = "v2.305.0", package = "observe" }
 shared = { git = "https://github.com/cowprotocol/services.git", tag = "v2.305.0", package = "shared" }
 dto =  { git = "https://github.com/cowprotocol/services.git", tag = "v2.305.0", package = "solvers-dto" }
 rate-limit =  { git = "https://github.com/cowprotocol/services.git", tag = "v2.305.0", package = "rate-limit" }
 number =  { git = "https://github.com/cowprotocol/services.git", tag = "v2.305.0", package = "number" }
->>>>>>> dba55b06
 
 [dev-dependencies]
 testlib =  { git = "https://github.com/cowprotocol/services.git", tag = "v2.305.0", package = "testlib" }
