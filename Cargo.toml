[package]
name = "solvers"
version = "0.0.1"
edition = "2021"
license = "MIT OR Apache-2.0"

[lib]
name = "solvers"
path = "src/lib.rs"
doctest = false

[[bin]]
name = "solvers"
path = "src/main.rs"

[dependencies]
anyhow = "1"
async-trait = "0.1.80"
axum = "0.6"
bigdecimal = { version = "0.3", features = ["serde"] }
chrono = { version = "0.4.38", features = ["serde"], default-features = false }
clap = { version = "4", features = ["derive", "env"] }
ethereum-types = "0.14"
futures = "0.3.30"
hex = "0.4"
humantime = "2.1.0"
humantime-serde = "1.1.1"
hyper = "0.14"
itertools = "0.11"
num = "0.4"
prometheus = "0.13"
prometheus-metric-storage = "0.5.0"
reqwest = "0.11"
serde = "1"
serde_json = "1"
serde_with = "3"
thiserror = "1"
tokio = { version = "1", features = ["macros", "rt-multi-thread", "signal", "time"] }
toml = "0.7"
tower = "0.4"
tower-http = { version = "0.4", features = ["trace"] }
tracing = "0.1"
web3 = "0.19"

<<<<<<< HEAD
contracts = { git = "https://github.com/cowprotocol/services.git", tag = "v2.258.0", package = "contracts" }
ethrpc = { git = "https://github.com/cowprotocol/services.git", tag = "v2.258.0", package = "ethrpc" }
observe = { git = "https://github.com/cowprotocol/services.git", tag = "v2.258.0", package = "observe" }
shared = { git = "https://github.com/cowprotocol/services.git", tag = "v2.258.0", package = "shared" }
dto =  { git = "https://github.com/cowprotocol/services.git", tag = "v2.260.0-jit-order-owners", package = "solvers-dto" }
rate-limit =  { git = "https://github.com/cowprotocol/services.git", tag = "v2.258.0", package = "rate-limit" }
number =  { git = "https://github.com/cowprotocol/services.git", tag = "v2.258.0", package = "number" }
=======
contracts = { git = "https://github.com/cowprotocol/services.git", tag = "v2.262.0", package = "contracts" }
ethrpc = { git = "https://github.com/cowprotocol/services.git", tag = "v2.262.0", package = "ethrpc" }
observe = { git = "https://github.com/cowprotocol/services.git", tag = "v2.262.0", package = "observe" }
shared = { git = "https://github.com/cowprotocol/services.git", tag = "v2.262.0", package = "shared" }
dto =  { git = "https://github.com/cowprotocol/services.git", tag = "v2.262.0", package = "solvers-dto" }
rate-limit =  { git = "https://github.com/cowprotocol/services.git", tag = "v2.262.0", package = "rate-limit" }
>>>>>>> 949a66ea

[dev-dependencies]
glob = "0.3"
tempfile = "3"<|MERGE_RESOLUTION|>--- conflicted
+++ resolved
@@ -42,22 +42,13 @@
 tracing = "0.1"
 web3 = "0.19"
 
-<<<<<<< HEAD
-contracts = { git = "https://github.com/cowprotocol/services.git", tag = "v2.258.0", package = "contracts" }
-ethrpc = { git = "https://github.com/cowprotocol/services.git", tag = "v2.258.0", package = "ethrpc" }
-observe = { git = "https://github.com/cowprotocol/services.git", tag = "v2.258.0", package = "observe" }
-shared = { git = "https://github.com/cowprotocol/services.git", tag = "v2.258.0", package = "shared" }
-dto =  { git = "https://github.com/cowprotocol/services.git", tag = "v2.260.0-jit-order-owners", package = "solvers-dto" }
-rate-limit =  { git = "https://github.com/cowprotocol/services.git", tag = "v2.258.0", package = "rate-limit" }
-number =  { git = "https://github.com/cowprotocol/services.git", tag = "v2.258.0", package = "number" }
-=======
 contracts = { git = "https://github.com/cowprotocol/services.git", tag = "v2.262.0", package = "contracts" }
 ethrpc = { git = "https://github.com/cowprotocol/services.git", tag = "v2.262.0", package = "ethrpc" }
 observe = { git = "https://github.com/cowprotocol/services.git", tag = "v2.262.0", package = "observe" }
 shared = { git = "https://github.com/cowprotocol/services.git", tag = "v2.262.0", package = "shared" }
 dto =  { git = "https://github.com/cowprotocol/services.git", tag = "v2.262.0", package = "solvers-dto" }
 rate-limit =  { git = "https://github.com/cowprotocol/services.git", tag = "v2.262.0", package = "rate-limit" }
->>>>>>> 949a66ea
+number =  { git = "https://github.com/cowprotocol/services.git", tag = "v2.262.0", package = "number" }
 
 [dev-dependencies]
 glob = "0.3"
