use {
    crate::{
        domain::{dex::*, eth::*},
        infra::dex::okx as okx_dex,
    },
    alloy::primitives::address,
    ethereum_types::H160,
    std::{env, str::FromStr},
};

const DEFAULT_BUY_ORDERS_ENDPOINT: &str = "https://web3.okx.com/api/v5/dex/aggregator/";

#[ignore]
#[tokio::test]
// To run this test, set the following environment variables accordingly to your
// OKX setup: OKX_PROJECT_ID, OKX_API_KEY, OKX_SECRET_KEY, OKX_PASSPHRASE
async fn swap_sell_regular() {
    let okx_config = okx_dex::Config {
<<<<<<< HEAD
        sell_orders_endpoint: reqwest::Url::parse(okx_dex::DEFAULT_SELL_ORDERS_ENDPOINT).unwrap(),
        buy_orders_endpoint: None,
=======
        endpoint: reqwest::Url::parse(okx_dex::DEFAULT_ENDPOINT).unwrap(),
>>>>>>> ec916c42
        chain_id: crate::domain::eth::ChainId::Mainnet,
        okx_credentials: okx_dex::OkxCredentialsConfig {
            project_id: env::var("OKX_PROJECT_ID").unwrap(),
            api_key: env::var("OKX_API_KEY").unwrap(),
            api_secret_key: env::var("OKX_SECRET_KEY").unwrap(),
            api_passphrase: env::var("OKX_PASSPHRASE").unwrap(),
        },
        settlement_contract: address!("0x9008d19f58aabd9ed0d60971565aa8510560ab41"),
        block_stream: None,
    };

    let order = Order {
        sell: TokenAddress::from(
            H160::from_str("0xc02aaa39b223fe8d0a0e5c4f27ead9083c756cc2").unwrap(),
        ),
        buy: TokenAddress::from(
            H160::from_str("0xa0b86991c6218b36c1d19d4a2e9eb0ce3606eb48").unwrap(),
        ),
        side: crate::domain::order::Side::Sell,
        amount: Amount::new(U256::from_dec_str("100000000000000000").unwrap()),
        owner: H160::from_str("0x6f9ffea7370310cd0f890dfde5e0e061059dcfb8").unwrap(),
    };

    let slippage = Slippage::one_percent();

    let okx = crate::infra::dex::okx::Okx::try_new(okx_config).unwrap();
    let swap_response = okx.swap(&order, &slippage).await;
    let swap = swap_response.unwrap();

    assert_eq!(swap.input.token, order.amount().token);
    assert_eq!(swap.input.amount, order.amount().amount);
    assert_eq!(swap.output.token, order.buy);
    assert_eq!(
        swap.allowance.spender,
        address!("0x40aA958dd87FC8305b97f2BA922CDdCa374bcD7f")
    );
}

#[tokio::test]
async fn swap_buy_disabled() {
    let okx_config = okx_dex::Config {
        sell_orders_endpoint: reqwest::Url::parse(okx_dex::DEFAULT_SELL_ORDERS_ENDPOINT).unwrap(),
        buy_orders_endpoint: None,
        chain_id: crate::domain::eth::ChainId::Mainnet,
        okx_credentials: okx_dex::OkxCredentialsConfig {
            project_id: String::new(),
            api_key: String::new(),
            api_secret_key: String::new(),
            api_passphrase: String::new(),
        },
        settlement_contract: address!("0x9008d19f58aabd9ed0d60971565aa8510560ab41"),
        block_stream: None,
    };

    let order = Order {
        buy: TokenAddress::from(
            H160::from_str("0xc02aaa39b223fe8d0a0e5c4f27ead9083c756cc2").unwrap(),
        ),
        sell: TokenAddress::from(
            H160::from_str("0xa0b86991c6218b36c1d19d4a2e9eb0ce3606eb48").unwrap(),
        ),
        side: crate::domain::order::Side::Buy,
        amount: Amount::new(U256::from_dec_str("100000000").unwrap()),
        owner: H160::from_str("0x6f9ffea7370310cd0f890dfde5e0e061059dcfb8").unwrap(),
    };

    let slippage = Slippage::one_percent();

    let okx = crate::infra::dex::okx::Okx::try_new(okx_config).unwrap();
    let swap_response = okx.swap(&order, &slippage).await;
    assert!(matches!(
        swap_response.unwrap_err(),
        crate::infra::dex::okx::Error::OrderNotSupported
    ));
}

#[ignore]
#[tokio::test]
// To run this test, set the following environment variables accordingly to your
// OKX setup: OKX_PROJECT_ID, OKX_API_KEY, OKX_SECRET_KEY, OKX_PASSPHRASE
async fn swap_buy_enabled() {
    let okx_config = okx_dex::Config {
        sell_orders_endpoint: reqwest::Url::parse(okx_dex::DEFAULT_SELL_ORDERS_ENDPOINT).unwrap(),
        buy_orders_endpoint: Some(reqwest::Url::parse(DEFAULT_BUY_ORDERS_ENDPOINT).unwrap()),
        chain_id: crate::domain::eth::ChainId::Mainnet,
        okx_credentials: okx_dex::OkxCredentialsConfig {
            project_id: env::var("OKX_PROJECT_ID").unwrap(),
            api_key: env::var("OKX_API_KEY").unwrap(),
            api_secret_key: env::var("OKX_SECRET_KEY").unwrap(),
            api_passphrase: env::var("OKX_PASSPHRASE").unwrap(),
        },
        settlement_contract: Address::from(
            H160::from_str("0x9008d19f58aabd9ed0d60971565aa8510560ab41").unwrap(),
        ),
        block_stream: None,
    };

    let order = Order {
        sell: TokenAddress::from(
            H160::from_str("0xc02aaa39b223fe8d0a0e5c4f27ead9083c756cc2").unwrap(),
        ),
        buy: TokenAddress::from(
            H160::from_str("0xa0b86991c6218b36c1d19d4a2e9eb0ce3606eb48").unwrap(),
        ),
        side: crate::domain::order::Side::Buy,
        amount: Amount::new(U256::from_dec_str("100000000").unwrap()),
        owner: H160::from_str("0x6f9ffea7370310cd0f890dfde5e0e061059dcfb8").unwrap(),
    };

    let slippage = Slippage::one_percent();

    let okx = crate::infra::dex::okx::Okx::try_new(okx_config).unwrap();
    let swap_response = okx.swap(&order, &slippage).await;
    let swap = swap_response.unwrap();

    assert_eq!(swap.output.token, order.amount().token);
    assert_eq!(swap.output.amount, order.amount().amount);
    assert_eq!(swap.input.token, order.sell);
    assert_eq!(
        swap.allowance.spender,
        address!("0x40aA958dd87FC8305b97f2BA922CDdCa374bcD7f")
    );
    // For buy orders, allowance should be U256::MAX
    assert_eq!(swap.allowance.amount.get(), U256::MAX);
}

#[ignore]
#[tokio::test]
// To run this test, set the following environment variables accordingly to your
// OKX setup: OKX_PROJECT_ID, OKX_API_KEY, OKX_SECRET_KEY, OKX_PASSPHRASE
async fn swap_api_error() {
    let okx_config = okx_dex::Config {
<<<<<<< HEAD
        sell_orders_endpoint: reqwest::Url::parse(okx_dex::DEFAULT_SELL_ORDERS_ENDPOINT).unwrap(),
        buy_orders_endpoint: None,
=======
        endpoint: reqwest::Url::parse(okx_dex::DEFAULT_ENDPOINT).unwrap(),
>>>>>>> ec916c42
        chain_id: crate::domain::eth::ChainId::Mainnet,
        okx_credentials: okx_dex::OkxCredentialsConfig {
            project_id: env::var("OKX_PROJECT_ID").unwrap(),
            api_key: env::var("OKX_API_KEY").unwrap(),
            api_secret_key: env::var("OKX_SECRET_KEY").unwrap(),
            api_passphrase: env::var("OKX_PASSPHRASE").unwrap(),
        },
        settlement_contract: address!("0x9008d19f58aabd9ed0d60971565aa8510560ab41"),
        block_stream: None,
    };

    let order = Order {
        sell: TokenAddress::from(
            H160::from_str("0xeeeeeeeeeeeeeeeeeeeeeeeeeeeeeeeeeeeeeeee").unwrap(),
        ),
        buy: TokenAddress::from(
            H160::from_str("0xa0b86991c6218b36c1d19d4a2e9eb0ce3606eb48").unwrap(),
        ),
        side: crate::domain::order::Side::Sell,
        amount: Amount::new(U256::from_str("0").unwrap()),
        owner: H160::from_str("6f9ffea7370310cd0f890dfde5e0e061059dcfb8").unwrap(),
    };

    let slippage = Slippage::one_percent();

    let okx = crate::infra::dex::okx::Okx::try_new(okx_config).unwrap();
    let swap_response = okx.swap(&order, &slippage).await;

    assert!(matches!(
        swap_response.unwrap_err(),
        crate::infra::dex::okx::Error::Api { .. }
    ));
}

#[ignore]
#[tokio::test]
// To run this test, set the following environment variables accordingly to your
// OKX setup: OKX_PROJECT_ID, OKX_API_KEY, OKX_SECRET_KEY, OKX_PASSPHRASE
async fn swap_sell_insufficient_liquidity() {
    let okx_config = okx_dex::Config {
<<<<<<< HEAD
        sell_orders_endpoint: reqwest::Url::parse(okx_dex::DEFAULT_SELL_ORDERS_ENDPOINT).unwrap(),
        buy_orders_endpoint: None,
=======
        endpoint: reqwest::Url::parse(okx_dex::DEFAULT_ENDPOINT).unwrap(),
>>>>>>> ec916c42
        chain_id: crate::domain::eth::ChainId::Mainnet,
        okx_credentials: okx_dex::OkxCredentialsConfig {
            project_id: env::var("OKX_PROJECT_ID").unwrap(),
            api_key: env::var("OKX_API_KEY").unwrap(),
            api_secret_key: env::var("OKX_SECRET_KEY").unwrap(),
            api_passphrase: env::var("OKX_PASSPHRASE").unwrap(),
        },
        settlement_contract: address!("0x9008d19f58aabd9ed0d60971565aa8510560ab41"),
        block_stream: None,
    };

    let order = Order {
        sell: TokenAddress::from(
            H160::from_str("0xC8CD2BE653759aed7B0996315821AAe71e1FEAdF").unwrap(),
        ),
        buy: TokenAddress::from(
            H160::from_str("0xa0b86991c6218b36c1d19d4a2e9eb0ce3606eb48").unwrap(),
        ),
        side: crate::domain::order::Side::Sell,
        amount: Amount::new(U256::from_dec_str("10000000000000").unwrap()),
        owner: H160::from_str("6f9ffea7370310cd0f890dfde5e0e061059dcfb8").unwrap(),
    };

    let slippage = Slippage::one_percent();

    let okx = crate::infra::dex::okx::Okx::try_new(okx_config).unwrap();
    let swap_response = okx.swap(&order, &slippage).await;

    assert!(matches!(
        swap_response.unwrap_err(),
        crate::infra::dex::okx::Error::NotFound
    ));
}

#[ignore]
#[tokio::test]
// To run this test, set the following environment variables accordingly to your
// OKX setup: OKX_PROJECT_ID, OKX_API_KEY, OKX_SECRET_KEY, OKX_PASSPHRASE
async fn swap_buy_insufficient_liquidity() {
    let okx_config = okx_dex::Config {
        sell_orders_endpoint: reqwest::Url::parse(okx_dex::DEFAULT_SELL_ORDERS_ENDPOINT).unwrap(),
        buy_orders_endpoint: Some(reqwest::Url::parse(DEFAULT_BUY_ORDERS_ENDPOINT).unwrap()),
        chain_id: crate::domain::eth::ChainId::Mainnet,
        okx_credentials: okx_dex::OkxCredentialsConfig {
            project_id: env::var("OKX_PROJECT_ID").unwrap(),
            api_key: env::var("OKX_API_KEY").unwrap(),
            api_secret_key: env::var("OKX_SECRET_KEY").unwrap(),
            api_passphrase: env::var("OKX_PASSPHRASE").unwrap(),
        },
        settlement_contract: Address::from(
            H160::from_str("0x9008d19f58aabd9ed0d60971565aa8510560ab41").unwrap(),
        ),
        block_stream: None,
    };

    let order = Order {
        sell: TokenAddress::from(
            H160::from_str("0xC8CD2BE653759aed7B0996315821AAe71e1FEAdF").unwrap(),
        ),
        buy: TokenAddress::from(
            H160::from_str("0xa0b86991c6218b36c1d19d4a2e9eb0ce3606eb48").unwrap(),
        ),
        side: crate::domain::order::Side::Buy,
        amount: Amount::new(U256::from_dec_str("10000000000000").unwrap()),
        owner: H160::from_str("6f9ffea7370310cd0f890dfde5e0e061059dcfb8").unwrap(),
    };

    let slippage = Slippage::one_percent();

    let okx = crate::infra::dex::okx::Okx::try_new(okx_config).unwrap();
    let swap_response = okx.swap(&order, &slippage).await;

    assert!(matches!(
        swap_response.unwrap_err(),
        crate::infra::dex::okx::Error::NotFound
    ));
}<|MERGE_RESOLUTION|>--- conflicted
+++ resolved
@@ -16,12 +16,8 @@
 // OKX setup: OKX_PROJECT_ID, OKX_API_KEY, OKX_SECRET_KEY, OKX_PASSPHRASE
 async fn swap_sell_regular() {
     let okx_config = okx_dex::Config {
-<<<<<<< HEAD
-        sell_orders_endpoint: reqwest::Url::parse(okx_dex::DEFAULT_SELL_ORDERS_ENDPOINT).unwrap(),
-        buy_orders_endpoint: None,
-=======
-        endpoint: reqwest::Url::parse(okx_dex::DEFAULT_ENDPOINT).unwrap(),
->>>>>>> ec916c42
+        sell_orders_endpoint: reqwest::Url::parse(okx_dex::DEFAULT_SELL_ORDERS_ENDPOINT).unwrap(),
+        buy_orders_endpoint: None,
         chain_id: crate::domain::eth::ChainId::Mainnet,
         okx_credentials: okx_dex::OkxCredentialsConfig {
             project_id: env::var("OKX_PROJECT_ID").unwrap(),
@@ -113,9 +109,7 @@
             api_secret_key: env::var("OKX_SECRET_KEY").unwrap(),
             api_passphrase: env::var("OKX_PASSPHRASE").unwrap(),
         },
-        settlement_contract: Address::from(
-            H160::from_str("0x9008d19f58aabd9ed0d60971565aa8510560ab41").unwrap(),
-        ),
+        settlement_contract: address!("0x9008d19f58aabd9ed0d60971565aa8510560ab41"),
         block_stream: None,
     };
 
@@ -154,12 +148,8 @@
 // OKX setup: OKX_PROJECT_ID, OKX_API_KEY, OKX_SECRET_KEY, OKX_PASSPHRASE
 async fn swap_api_error() {
     let okx_config = okx_dex::Config {
-<<<<<<< HEAD
-        sell_orders_endpoint: reqwest::Url::parse(okx_dex::DEFAULT_SELL_ORDERS_ENDPOINT).unwrap(),
-        buy_orders_endpoint: None,
-=======
-        endpoint: reqwest::Url::parse(okx_dex::DEFAULT_ENDPOINT).unwrap(),
->>>>>>> ec916c42
+        sell_orders_endpoint: reqwest::Url::parse(okx_dex::DEFAULT_SELL_ORDERS_ENDPOINT).unwrap(),
+        buy_orders_endpoint: None,
         chain_id: crate::domain::eth::ChainId::Mainnet,
         okx_credentials: okx_dex::OkxCredentialsConfig {
             project_id: env::var("OKX_PROJECT_ID").unwrap(),
@@ -200,12 +190,8 @@
 // OKX setup: OKX_PROJECT_ID, OKX_API_KEY, OKX_SECRET_KEY, OKX_PASSPHRASE
 async fn swap_sell_insufficient_liquidity() {
     let okx_config = okx_dex::Config {
-<<<<<<< HEAD
-        sell_orders_endpoint: reqwest::Url::parse(okx_dex::DEFAULT_SELL_ORDERS_ENDPOINT).unwrap(),
-        buy_orders_endpoint: None,
-=======
-        endpoint: reqwest::Url::parse(okx_dex::DEFAULT_ENDPOINT).unwrap(),
->>>>>>> ec916c42
+        sell_orders_endpoint: reqwest::Url::parse(okx_dex::DEFAULT_SELL_ORDERS_ENDPOINT).unwrap(),
+        buy_orders_endpoint: None,
         chain_id: crate::domain::eth::ChainId::Mainnet,
         okx_credentials: okx_dex::OkxCredentialsConfig {
             project_id: env::var("OKX_PROJECT_ID").unwrap(),
@@ -255,9 +241,7 @@
             api_secret_key: env::var("OKX_SECRET_KEY").unwrap(),
             api_passphrase: env::var("OKX_PASSPHRASE").unwrap(),
         },
-        settlement_contract: Address::from(
-            H160::from_str("0x9008d19f58aabd9ed0d60971565aa8510560ab41").unwrap(),
-        ),
+        settlement_contract: address!("0x9008d19f58aabd9ed0d60971565aa8510560ab41"),
         block_stream: None,
     };
 
