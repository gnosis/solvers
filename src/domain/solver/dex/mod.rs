--- conflicted
+++ resolved
@@ -38,15 +38,11 @@
     fills: Fills,
 
     /// Handles 429 Too Many Requests error with a retry mechanism
-<<<<<<< HEAD
-    rate_limiter: RateLimiter,
+    rate_limiter: rate_limit::RateLimiter,
 
     /// Amount of gas that gets added to each swap to tweak the cost coverage of
     /// the solver.
     gas_offset: eth::Gas,
-=======
-    rate_limiter: rate_limit::RateLimiter,
->>>>>>> c963b3ac
 }
 
 /// The amount of time we aim the solver to finish before the final deadline is
