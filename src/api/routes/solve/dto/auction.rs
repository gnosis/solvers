use {
    crate::{
        api::routes::Error,
        domain::{auction, eth, liquidity, order},
        util::conv,
    },
    dto::auction::*,
    itertools::Itertools,
};

/// Converts a data transfer object into its domain object representation.
pub fn to_domain(auction: &Auction) -> Result<auction::Auction, Error> {
    Ok(auction::Auction {
        id: match auction.id {
            Some(id) => auction::Id::Solve(id),
            None => auction::Id::Quote,
        },
        tokens: auction::Tokens(
            auction
                .tokens
                .iter()
                .map(|(address, token)| {
                    (
                        eth::TokenAddress(*address),
                        auction::Token {
                            decimals: token.decimals,
                            symbol: token.symbol.clone(),
                            reference_price: token
                                .reference_price
                                .map(eth::Ether)
                                .map(auction::Price),
                            available_balance: token.available_balance,
                            trusted: token.trusted,
                        },
                    )
                })
                .collect(),
        ),
        orders: auction
            .orders
            .iter()
            .map(|order| order::Order {
                uid: order::Uid(order.uid),
                sell: eth::Asset {
                    token: eth::TokenAddress(order.sell_token),
                    amount: order.sell_amount,
                },
                buy: eth::Asset {
                    token: eth::TokenAddress(order.buy_token),
                    amount: order.buy_amount,
                },
                side: match order.kind {
                    Kind::Buy => order::Side::Buy,
                    Kind::Sell => order::Side::Sell,
                },
                class: match order.class {
                    Class::Market => order::Class::Market,
                    Class::Limit => order::Class::Limit,
                    Class::Liquidity => order::Class::Liquidity,
                },
<<<<<<< HEAD
                fee: order::Fee(order.fee_amount),
=======
>>>>>>> b41c021b
                partially_fillable: order.partially_fillable,
            })
            .collect(),
        liquidity: auction
            .liquidity
            .iter()
            .map(|liquidity| match liquidity {
                Liquidity::ConstantProduct(liquidity) => {
                    constant_product_pool::to_domain(liquidity)
                }
                Liquidity::WeightedProduct(liquidity) => {
                    weighted_product_pool::to_domain(liquidity)
                }
                Liquidity::Stable(liquidity) => stable_pool::to_domain(liquidity),
                Liquidity::ConcentratedLiquidity(liquidity) => {
                    concentrated_liquidity_pool::to_domain(liquidity)
                }
                Liquidity::LimitOrder(liquidity) => Ok(foreign_limit_order::to_domain(liquidity)),
            })
            .try_collect()?,
        gas_price: auction::GasPrice(eth::Ether(auction.effective_gas_price)),
        deadline: auction::Deadline(auction.deadline),
    })
}

mod constant_product_pool {
    use {super::*, itertools::Itertools};

    pub fn to_domain(pool: &ConstantProductPool) -> Result<liquidity::Liquidity, Error> {
        let reserves = {
            let (a, b) = pool
                .tokens
                .iter()
                .map(|(token, reserve)| eth::Asset {
                    token: eth::TokenAddress(*token),
                    amount: reserve.balance,
                })
                .collect_tuple()
                .ok_or("invalid number of constant product tokens")?;
            liquidity::constant_product::Reserves::new(a, b)
                .ok_or("invalid constant product pool reserves")?
        };

        Ok(liquidity::Liquidity {
            id: liquidity::Id(pool.id.clone()),
            address: pool.address,
            gas: eth::Gas(pool.gas_estimate),
            state: liquidity::State::ConstantProduct(liquidity::constant_product::Pool {
                reserves,
                fee: conv::decimal_to_rational(&pool.fee).ok_or("invalid constant product fee")?,
            }),
        })
    }
}

mod weighted_product_pool {
    use super::*;
    pub fn to_domain(pool: &WeightedProductPool) -> Result<liquidity::Liquidity, Error> {
        let reserves = {
            let entries = pool
                .tokens
                .iter()
                .map(|(address, token)| {
                    Ok(liquidity::weighted_product::Reserve {
                        asset: eth::Asset {
                            token: eth::TokenAddress(*address),
                            amount: token.balance,
                        },
                        weight: conv::decimal_to_rational(&token.weight)
                            .ok_or("invalid token weight")?,
                        scale: conv::decimal_to_rational(&token.scaling_factor)
                            .and_then(liquidity::ScalingFactor::new)
                            .ok_or("invalid token scaling factor")?,
                    })
                })
                .collect::<Result<Vec<_>, Error>>()?;
            liquidity::weighted_product::Reserves::new(entries)
                .ok_or("duplicate weighted token addresses")?
        };

        Ok(liquidity::Liquidity {
            id: liquidity::Id(pool.id.clone()),
            address: pool.address,
            gas: eth::Gas(pool.gas_estimate),
            state: liquidity::State::WeightedProduct(liquidity::weighted_product::Pool {
                reserves,
                fee: conv::decimal_to_rational(&pool.fee).ok_or("invalid weighted product fee")?,
                version: match pool.version {
                    WeightedProductVersion::V0 => liquidity::weighted_product::Version::V0,
                    WeightedProductVersion::V3Plus => liquidity::weighted_product::Version::V3Plus,
                },
            }),
        })
    }
}

mod stable_pool {
    use super::*;

    pub fn to_domain(pool: &StablePool) -> Result<liquidity::Liquidity, Error> {
        let reserves = {
            let entries = pool
                .tokens
                .iter()
                .map(|(address, token)| {
                    Ok(liquidity::stable::Reserve {
                        asset: eth::Asset {
                            token: eth::TokenAddress(*address),
                            amount: token.balance,
                        },
                        scale: conv::decimal_to_rational(&token.scaling_factor)
                            .and_then(liquidity::ScalingFactor::new)
                            .ok_or("invalid token scaling factor")?,
                    })
                })
                .collect::<Result<Vec<_>, Error>>()?;
            liquidity::stable::Reserves::new(entries).ok_or("duplicate stable token addresses")?
        };

        Ok(liquidity::Liquidity {
            id: liquidity::Id(pool.id.clone()),
            address: pool.address,
            gas: eth::Gas(pool.gas_estimate),
            state: liquidity::State::Stable(liquidity::stable::Pool {
                reserves,
                amplification_parameter: conv::decimal_to_rational(&pool.amplification_parameter)
                    .ok_or("invalid amplification parameter")?,
                fee: conv::decimal_to_rational(&pool.fee).ok_or("invalid stable pool fee")?,
            }),
        })
    }
}

mod concentrated_liquidity_pool {
    use {super::*, itertools::Itertools};

    pub fn to_domain(pool: &ConcentratedLiquidityPool) -> Result<liquidity::Liquidity, Error> {
        let tokens = {
            let (a, b) = pool
                .tokens
                .iter()
                .copied()
                .map(eth::TokenAddress)
                .collect_tuple()
                .ok_or("invalid number of concentrated liquidity pool tokens")?;
            liquidity::TokenPair::new(a, b)
                .ok_or("duplicate concentrated liquidity pool token address")?
        };

        Ok(liquidity::Liquidity {
            id: liquidity::Id(pool.id.clone()),
            address: pool.address,
            gas: eth::Gas(pool.gas_estimate),
            state: liquidity::State::Concentrated(liquidity::concentrated::Pool {
                tokens,
                sqrt_price: liquidity::concentrated::SqrtPrice(pool.sqrt_price),
                liquidity: liquidity::concentrated::Amount(pool.liquidity),
                tick: liquidity::concentrated::Tick(pool.tick),
                liquidity_net: pool
                    .liquidity_net
                    .iter()
                    .map(|(tick, liquidity)| {
                        (
                            liquidity::concentrated::Tick(*tick),
                            liquidity::concentrated::LiquidityNet(*liquidity),
                        )
                    })
                    .collect(),
                fee: liquidity::concentrated::Fee(
                    conv::decimal_to_rational(&pool.fee)
                        .ok_or("invalid concentrated liquidity pool fee")?,
                ),
            }),
        })
    }
}

mod foreign_limit_order {
    use super::*;

    pub fn to_domain(order: &ForeignLimitOrder) -> liquidity::Liquidity {
        liquidity::Liquidity {
            id: liquidity::Id(order.id.clone()),
            address: order.address,
            gas: eth::Gas(order.gas_estimate),
            state: liquidity::State::LimitOrder(liquidity::limit_order::LimitOrder {
                maker: eth::Asset {
                    token: eth::TokenAddress(order.maker_token),
                    amount: order.maker_amount,
                },
                taker: eth::Asset {
                    token: eth::TokenAddress(order.taker_token),
                    amount: order.taker_amount,
                },
                fee: liquidity::limit_order::TakerAmount(order.taker_token_fee_amount),
            }),
        }
    }
}<|MERGE_RESOLUTION|>--- conflicted
+++ resolved
@@ -58,10 +58,6 @@
                     Class::Limit => order::Class::Limit,
                     Class::Liquidity => order::Class::Liquidity,
                 },
-<<<<<<< HEAD
-                fee: order::Fee(order.fee_amount),
-=======
->>>>>>> b41c021b
                 partially_fillable: order.partially_fillable,
             })
             .collect(),
