--- conflicted
+++ resolved
@@ -19,157 +19,6 @@
             auction
                 .tokens
                 .iter()
-<<<<<<< HEAD
-                .map(|order| order::Order {
-                    uid: order::Uid(order.uid),
-                    sell: eth::Asset {
-                        token: eth::TokenAddress(order.sell_token),
-                        amount: order.sell_amount,
-                    },
-                    buy: eth::Asset {
-                        token: eth::TokenAddress(order.buy_token),
-                        amount: order.buy_amount,
-                    },
-                    side: match order.kind {
-                        Kind::Buy => order::Side::Buy,
-                        Kind::Sell => order::Side::Sell,
-                    },
-                    class: match order.class {
-                        Class::Market => order::Class::Market,
-                        Class::Limit => order::Class::Limit,
-                        Class::Liquidity => order::Class::Liquidity,
-                    },
-                    partially_fillable: order.partially_fillable,
-                })
-                .collect(),
-            liquidity: self
-                .liquidity
-                .iter()
-                .map(|liquidity| match liquidity {
-                    Liquidity::ConstantProduct(liquidity) => liquidity.to_domain(),
-                    Liquidity::WeightedProduct(liquidity) => liquidity.to_domain(),
-                    Liquidity::Stable(liquidity) => liquidity.to_domain(),
-                    Liquidity::ConcentratedLiquidity(liquidity) => liquidity.to_domain(),
-                    Liquidity::LimitOrder(liquidity) => Ok(liquidity.to_domain()),
-                })
-                .try_collect()?,
-            gas_price: auction::GasPrice(eth::Ether(self.effective_gas_price)),
-            deadline: auction::Deadline(self.deadline),
-        })
-    }
-}
-
-#[serde_as]
-#[derive(Debug, Deserialize)]
-#[serde(rename_all = "camelCase", deny_unknown_fields)]
-pub struct Auction {
-    #[serde_as(as = "Option<DisplayFromStr>")]
-    id: Option<i64>,
-    tokens: HashMap<H160, Token>,
-    orders: Vec<Order>,
-    liquidity: Vec<Liquidity>,
-    #[serde_as(as = "serialize::U256")]
-    effective_gas_price: U256,
-    deadline: chrono::DateTime<chrono::Utc>,
-}
-
-#[serde_as]
-#[derive(Debug, Deserialize)]
-#[serde(rename_all = "camelCase", deny_unknown_fields)]
-struct Order {
-    #[serde_as(as = "serialize::Hex")]
-    uid: [u8; 56],
-    sell_token: H160,
-    buy_token: H160,
-    #[serde_as(as = "serialize::U256")]
-    sell_amount: U256,
-    #[serde_as(as = "serialize::U256")]
-    buy_amount: U256,
-    kind: Kind,
-    partially_fillable: bool,
-    class: Class,
-    fee_policies: Option<Vec<FeePolicy>>,
-}
-
-#[serde_as]
-#[derive(Clone, Debug, Deserialize)]
-#[serde(rename_all = "camelCase")]
-pub enum FeePolicy {
-    #[serde(rename_all = "camelCase")]
-    Surplus { factor: f64, max_volume_factor: f64 },
-    #[serde(rename_all = "camelCase")]
-    PriceImprovement {
-        factor: f64,
-        max_volume_factor: f64,
-        quote: Quote,
-    },
-    #[serde(rename_all = "camelCase")]
-    Volume { factor: f64 },
-}
-
-#[serde_as]
-#[derive(Clone, Debug, Deserialize)]
-#[serde(rename_all = "camelCase")]
-pub struct Quote {
-    #[serde_as(as = "serialize::U256")]
-    pub sell_amount: eth::U256,
-    #[serde_as(as = "serialize::U256")]
-    pub buy_amount: eth::U256,
-    #[serde_as(as = "serialize::U256")]
-    pub fee: eth::U256,
-}
-
-#[derive(Debug, Deserialize)]
-#[serde(rename_all = "camelCase")]
-enum Kind {
-    Sell,
-    Buy,
-}
-
-#[derive(Debug, Deserialize)]
-#[serde(rename_all = "camelCase")]
-enum Class {
-    Market,
-    Limit,
-    Liquidity,
-}
-
-#[serde_as]
-#[derive(Debug, Deserialize)]
-#[serde(rename_all = "camelCase", deny_unknown_fields)]
-struct Token {
-    decimals: Option<u8>,
-    symbol: Option<String>,
-    #[serde_as(as = "Option<serialize::U256>")]
-    reference_price: Option<U256>,
-    #[serde_as(as = "serialize::U256")]
-    available_balance: U256,
-    trusted: bool,
-}
-
-#[allow(clippy::enum_variant_names)]
-#[derive(Debug, Deserialize)]
-#[serde(tag = "kind", rename_all = "camelCase", deny_unknown_fields)]
-enum Liquidity {
-    ConstantProduct(ConstantProductPool),
-    WeightedProduct(WeightedProductPool),
-    Stable(StablePool),
-    ConcentratedLiquidity(ConcentratedLiquidityPool),
-    LimitOrder(ForeignLimitOrder),
-}
-
-#[serde_as]
-#[derive(Debug, Deserialize)]
-#[serde(rename_all = "camelCase", deny_unknown_fields)]
-struct ConstantProductPool {
-    id: String,
-    address: H160,
-    router: H160,
-    #[serde_as(as = "serialize::U256")]
-    gas_estimate: U256,
-    tokens: HashMap<H160, ConstantProductReserve>,
-    fee: BigDecimal,
-=======
                 .map(|(address, token)| {
                     (
                         eth::TokenAddress(*address),
@@ -209,7 +58,6 @@
                     Class::Limit => order::Class::Limit,
                     Class::Liquidity => order::Class::Liquidity,
                 },
-                fee: order::Fee(order.fee_amount),
                 partially_fillable: order.partially_fillable,
             })
             .collect(),
@@ -233,7 +81,6 @@
         gas_price: auction::GasPrice(eth::Ether(auction.effective_gas_price)),
         deadline: auction::Deadline(auction.deadline),
     })
->>>>>>> 57c8374a
 }
 
 mod constant_product_pool {
