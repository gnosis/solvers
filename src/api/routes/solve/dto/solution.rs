--- conflicted
+++ resolved
@@ -3,65 +3,6 @@
     dto::solution::*,
 };
 
-<<<<<<< HEAD
-impl Solutions {
-    /// Creates a new solution DTO from its domain object.
-    pub fn from_domain(solutions: &[solution::Solution]) -> Self {
-        Self {
-            solutions: solutions
-                .iter()
-                .map(|solution| Solution {
-                    id: solution.id.0,
-                    prices: solution
-                        .prices
-                        .0
-                        .iter()
-                        .map(|(token, price)| (token.0, *price))
-                        .collect(),
-                    trades: solution
-                        .trades
-                        .iter()
-                        .map(|trade| match trade {
-                            solution::Trade::Fulfillment(trade) => {
-                                Trade::Fulfillment(Fulfillment {
-                                    order: trade.order().uid.0,
-                                    executed_amount: trade.executed().amount,
-                                    fee: trade.surplus_fee().map(|fee| fee.amount),
-                                })
-                            }
-                            solution::Trade::Jit(trade) => {
-                                let (signing_scheme, signature) = match &trade.order.signature {
-                                    order::Signature::Eip712(signature) => {
-                                        (SigningScheme::Eip712, signature.to_bytes().to_vec())
-                                    }
-                                    order::Signature::EthSign(signature) => {
-                                        (SigningScheme::EthSign, signature.to_bytes().to_vec())
-                                    }
-                                    order::Signature::Eip1271(bytes) => {
-                                        (SigningScheme::Eip1271, bytes.clone())
-                                    }
-                                    order::Signature::PreSign => (SigningScheme::PreSign, vec![]),
-                                };
-
-                                Trade::Jit(JitTrade {
-                                    order: JitOrder {
-                                        sell_token: trade.order.sell.token.0,
-                                        sell_amount: trade.order.sell.amount,
-                                        buy_token: trade.order.buy.token.0,
-                                        buy_amount: trade.order.buy.amount,
-                                        receiver: trade.order.receiver,
-                                        valid_to: trade.order.valid_to,
-                                        app_data: trade.order.app_data.0,
-                                        kind: match trade.order.side {
-                                            crate::domain::order::Side::Buy => Kind::Buy,
-                                            crate::domain::order::Side::Sell => Kind::Sell,
-                                        },
-                                        partially_fillable: trade.order.partially_fillable,
-                                        sell_token_balance: SellTokenBalance::Erc20,
-                                        buy_token_balance: BuyTokenBalance::Erc20,
-                                        signing_scheme,
-                                        signature,
-=======
 /// Creates a new solution DTO from its domain object.
 pub fn from_domain(solutions: &[solution::Solution]) -> super::Solutions {
     super::Solutions {
@@ -107,11 +48,10 @@
                                     receiver: trade.order.receiver,
                                     valid_to: trade.order.valid_to,
                                     app_data: trade.order.app_data.0,
-                                    fee_amount: trade.order.fee.0,
+                                    fee_amount: 0.into(),
                                     kind: match trade.order.side {
                                         crate::domain::order::Side::Buy => Kind::Buy,
                                         crate::domain::order::Side::Sell => Kind::Sell,
->>>>>>> 57c8374a
                                     },
                                     partially_fillable: trade.order.partially_fillable,
                                     sell_token_balance: SellTokenBalance::Erc20,
@@ -177,195 +117,4 @@
             })
             .collect(),
     }
-<<<<<<< HEAD
-}
-
-#[derive(Debug, Serialize, Default)]
-#[serde(rename_all = "camelCase")]
-pub struct Solutions {
-    solutions: Vec<Solution>,
-}
-
-#[serde_as]
-#[derive(Debug, Serialize)]
-#[serde(rename_all = "camelCase")]
-struct Solution {
-    id: u64,
-    #[serde_as(as = "HashMap<_, serialize::U256>")]
-    prices: HashMap<H160, U256>,
-    trades: Vec<Trade>,
-    interactions: Vec<Interaction>,
-    score: Score,
-    #[serde(skip_serializing_if = "Option::is_none")]
-    gas: Option<u64>,
-}
-
-#[derive(Debug, Serialize)]
-#[serde(tag = "kind", rename_all = "camelCase")]
-enum Trade {
-    Fulfillment(Fulfillment),
-    Jit(JitTrade),
-}
-
-#[serde_as]
-#[derive(Debug, Serialize)]
-#[serde(rename_all = "camelCase")]
-struct Fulfillment {
-    #[serde_as(as = "serialize::Hex")]
-    order: [u8; 56],
-    #[serde_as(as = "serialize::U256")]
-    executed_amount: U256,
-    #[serde(skip_serializing_if = "Option::is_none")]
-    #[serde_as(as = "Option<serialize::U256>")]
-    fee: Option<U256>,
-}
-
-#[serde_as]
-#[derive(Debug, Serialize)]
-#[serde(rename_all = "camelCase")]
-struct JitTrade {
-    order: JitOrder,
-    #[serde_as(as = "serialize::U256")]
-    executed_amount: U256,
-}
-
-#[serde_as]
-#[derive(Debug, Serialize)]
-#[serde(rename_all = "camelCase")]
-struct JitOrder {
-    sell_token: H160,
-    buy_token: H160,
-    receiver: H160,
-    #[serde_as(as = "serialize::U256")]
-    sell_amount: U256,
-    #[serde_as(as = "serialize::U256")]
-    buy_amount: U256,
-    valid_to: u32,
-    #[serde_as(as = "serialize::Hex")]
-    app_data: [u8; 32],
-    kind: Kind,
-    partially_fillable: bool,
-    sell_token_balance: SellTokenBalance,
-    buy_token_balance: BuyTokenBalance,
-    signing_scheme: SigningScheme,
-    #[serde_as(as = "serialize::Hex")]
-    signature: Vec<u8>,
-}
-
-#[derive(Debug, Serialize)]
-#[serde(rename_all = "camelCase")]
-enum Kind {
-    Sell,
-    Buy,
-}
-
-#[derive(Debug, Serialize)]
-#[serde(tag = "kind", rename_all = "camelCase")]
-enum Interaction {
-    Liquidity(LiquidityInteraction),
-    Custom(CustomInteraction),
-}
-
-#[serde_as]
-#[derive(Debug, Serialize)]
-#[serde(rename_all = "camelCase")]
-struct LiquidityInteraction {
-    internalize: bool,
-    id: String,
-    input_token: H160,
-    output_token: H160,
-    #[serde_as(as = "serialize::U256")]
-    input_amount: U256,
-    #[serde_as(as = "serialize::U256")]
-    output_amount: U256,
-}
-
-#[serde_as]
-#[derive(Debug, Serialize)]
-#[serde(rename_all = "camelCase")]
-struct CustomInteraction {
-    internalize: bool,
-    target: H160,
-    #[serde_as(as = "serialize::U256")]
-    value: U256,
-    #[serde(rename = "callData")]
-    #[serde_as(as = "serialize::Hex")]
-    calldata: Vec<u8>,
-    allowances: Vec<Allowance>,
-    inputs: Vec<Asset>,
-    outputs: Vec<Asset>,
-}
-
-/// An interaction that can be executed as part of an order's pre- or
-/// post-interactions.
-#[serde_as]
-#[derive(Debug, Serialize)]
-#[serde(rename_all = "camelCase")]
-struct OrderInteraction {
-    target: H160,
-    #[serde_as(as = "serialize::U256")]
-    value: U256,
-    #[serde(rename = "callData")]
-    #[serde_as(as = "serialize::Hex")]
-    calldata: Vec<u8>,
-}
-
-#[serde_as]
-#[derive(Debug, Serialize)]
-#[serde(rename_all = "camelCase")]
-struct Asset {
-    token: H160,
-    #[serde_as(as = "serialize::U256")]
-    amount: U256,
-}
-
-#[serde_as]
-#[derive(Debug, Serialize)]
-#[serde(rename_all = "camelCase")]
-struct Allowance {
-    token: H160,
-    spender: H160,
-    #[serde_as(as = "serialize::U256")]
-    amount: U256,
-}
-
-#[derive(Debug, Default, Serialize)]
-#[serde(rename_all = "camelCase")]
-enum SellTokenBalance {
-    #[default]
-    Erc20,
-    Internal,
-    External,
-}
-
-#[derive(Debug, Default, Serialize)]
-#[serde(rename_all = "camelCase")]
-enum BuyTokenBalance {
-    #[default]
-    Erc20,
-    Internal,
-}
-
-#[derive(Debug, Serialize)]
-#[serde(rename_all = "camelCase")]
-enum SigningScheme {
-    Eip712,
-    EthSign,
-    PreSign,
-    Eip1271,
-}
-
-/// A score for a solution. The score is used to rank solutions.
-#[serde_as]
-#[derive(Debug, Serialize)]
-#[serde(rename_all = "camelCase", tag = "kind")]
-pub enum Score {
-    Solver {
-        #[serde_as(as = "serialize::U256")]
-        score: U256,
-    },
-    #[serde(rename_all = "camelCase")]
-    RiskAdjusted { success_probability: f64 },
-=======
->>>>>>> 57c8374a
 }