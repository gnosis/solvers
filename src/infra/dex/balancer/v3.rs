--- conflicted
+++ resolved
@@ -43,25 +43,13 @@
 
         // Transfers are done via Permit2, so we approve the balancer v3 router to spend
         // the input tokens
-<<<<<<< HEAD
         let calldata = Permit2Contract::Permit2::approveCall {
-=======
-        let mut calldata = Permit2Contract::Permit2::approveCall {
->>>>>>> 05fe58e3
             token: token_in,
             spender,
             amount: U160::from(max_input),
             expiration,
         }
         .abi_encode();
-<<<<<<< HEAD
-=======
-
-        // As alloy encodes the last argument (expiration) as a U48 (6 bytes),
-        // we need to add 24 bytes to pad it into a U256 (32 bytes) (which is the
-        // expected for EVM arguments)
-        calldata.extend_from_slice(&[0u8; 24]);
->>>>>>> 05fe58e3
 
         dex::Call { to, calldata }
     }
