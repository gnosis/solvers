--- conflicted
+++ resolved
@@ -373,18 +373,12 @@
         );
         let query = Query::from_domain(
             &order,
-<<<<<<< HEAD
-=======
             &tokens,
->>>>>>> f68f0968
             &slippage,
             chain_id,
             contract_address,
             false,
-<<<<<<< HEAD
             Some(12345_u64),
-=======
->>>>>>> f68f0968
         )
         .unwrap();
 
