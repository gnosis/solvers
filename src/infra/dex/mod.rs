--- conflicted
+++ resolved
@@ -33,15 +33,9 @@
         gas_price: auction::GasPrice,
     ) -> Result<dex::Swap, Error> {
         let swap = match self {
-<<<<<<< HEAD
             Dex::Balancer(balancer) => balancer.swap(order, slippage, tokens).await?,
-            Dex::OneInch(oneinch) => oneinch.swap(order, slippage, gas_price).await?,
-            Dex::ZeroEx(zeroex) => zeroex.swap(order, slippage, gas_price).await?,
-=======
-            Dex::Balancer(balancer) => balancer.swap(order, slippage, gas_price).await?,
             Dex::OneInch(oneinch) => oneinch.swap(order, slippage).await?,
             Dex::ZeroEx(zeroex) => zeroex.swap(order, slippage).await?,
->>>>>>> 284de9bd
             Dex::ParaSwap(paraswap) => paraswap.swap(order, slippage, tokens).await?,
         };
         Ok(swap)
