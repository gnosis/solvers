--- conflicted
+++ resolved
@@ -73,7 +73,6 @@
         let swap = util::http::roundtrip!(
             <dto::Swap, dto::Error>;
             self.client.request(reqwest::Method::GET, util::url::join(&self.config.endpoint, "swap"))
-                .header("X-API-KEY", &self.config.api_key)
                 .query(&query)
         )
         .await?;
@@ -97,46 +96,6 @@
             gas: eth::Gas(swap.price_route.gas_cost),
         })
     }
-<<<<<<< HEAD
-=======
-
-    /// Make a request to the `/prices` endpoint.
-    async fn price(
-        &self,
-        order: &dex::Order,
-        tokens: &auction::Tokens,
-    ) -> Result<dto::Price, Error> {
-        let price = util::http::roundtrip!(
-            <dto::Price, dto::Error>;
-            self.client.request(reqwest::Method::GET, util::url::join(&self.config.endpoint, "prices"))
-                .query(&dto::PriceQuery::new(&self.config, order, tokens)?)
-        )
-        .await?;
-        Ok(price)
-    }
-
-    /// Make a request to the `/transactions` endpoint.
-    async fn transaction(
-        &self,
-        price: &dto::Price,
-        order: &dex::Order,
-        tokens: &auction::Tokens,
-        slippage: &dex::Slippage,
-    ) -> Result<dto::Transaction, Error> {
-        let body = dto::TransactionBody::new(price, &self.config, order, tokens, slippage)?;
-        let transaction = util::http::roundtrip!(
-            <dto::Transaction, dto::Error>;
-            self.client
-                .request(reqwest::Method::POST, util::url::join(
-                    &self.config.endpoint,
-                    &format!("transactions/{}?ignoreChecks=true", self.config.chain_id.network_id())
-                ))
-                .json(&body)
-        )
-        .await?;
-        Ok(transaction)
-    }
->>>>>>> 48d52024
 }
 
 #[derive(Debug, thiserror::Error)]
