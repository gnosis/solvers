use {
    crate::{
        domain::{auction, dex, eth},
        util,
    },
    ethereum_types::Address,
    ethrpc::current_block::CurrentBlockStream,
};

mod dto;

pub const DEFAULT_URL: &str = "https://apiv5.paraswap.io";

/// Bindings to the ParaSwap API.
pub struct ParaSwap {
    client: super::Client,
    config: Config,
}

#[derive(Debug)]
pub struct Config {
    /// The base URL for the ParaSwap API.
    pub endpoint: reqwest::Url,

    /// The DEXs to exclude when using ParaSwap.
    pub exclude_dexs: Vec<String>,

    /// The solver address.
    pub address: Address,

    /// Our partner name.
    pub partner: String,

<<<<<<< HEAD
    /// A stream that yields every new block.
    pub block_stream: Option<CurrentBlockStream>,
=======
    /// For which chain the solver is configured.
    pub chain_id: eth::ChainId,
>>>>>>> c1de2736
}

impl ParaSwap {
    pub fn new(config: Config) -> Self {
        Self {
            client: super::Client::new(Default::default(), config.block_stream.clone()),
            config,
        }
    }

    pub async fn swap(
        &self,
        order: &dex::Order,
        slippage: &dex::Slippage,
        tokens: &auction::Tokens,
    ) -> Result<dex::Swap, Error> {
        let price = self.price(order, tokens).await?;
        let transaction = self.transaction(&price, order, tokens, slippage).await?;
        Ok(dex::Swap {
            call: dex::Call {
                to: eth::ContractAddress(transaction.to),
                calldata: transaction.data,
            },
            input: eth::Asset {
                token: order.sell,
                amount: price.src_amount,
            },
            output: eth::Asset {
                token: order.buy,
                amount: price.dest_amount,
            },
            allowance: dex::Allowance {
                spender: eth::ContractAddress(price.token_transfer_proxy),
                amount: dex::Amount::new(price.src_amount),
            },
            gas: eth::Gas(price.gas_cost),
        })
    }

    /// Make a request to the `/prices` endpoint.
    async fn price(
        &self,
        order: &dex::Order,
        tokens: &auction::Tokens,
    ) -> Result<dto::Price, Error> {
        let price = util::http::roundtrip!(
            <dto::Price, dto::Error>;
            self.client.request(reqwest::Method::GET, util::url::join(&self.config.endpoint, "prices"))
                .query(&dto::PriceQuery::new(&self.config, order, tokens)?)
        )
        .await?;
        Ok(price)
    }

    /// Make a request to the `/transactions` endpoint.
    async fn transaction(
        &self,
        price: &dto::Price,
        order: &dex::Order,
        tokens: &auction::Tokens,
        slippage: &dex::Slippage,
    ) -> Result<dto::Transaction, Error> {
        let body = dto::TransactionBody::new(price, &self.config, order, tokens, slippage)?;
        let transaction = util::http::roundtrip!(
            <dto::Transaction, dto::Error>;
            self.client
                .request(reqwest::Method::POST, util::url::join(
                    &self.config.endpoint,
                    &format!("transactions/{}?ignoreChecks=true", self.config.chain_id.network_id())
                ))
                .json(&body)
        )
        .await?;
        Ok(transaction)
    }
}

#[derive(Debug, thiserror::Error)]
pub enum Error {
    #[error("no swap could be found")]
    NotFound,
    #[error("decimals are missing for the swapped tokens")]
    MissingDecimals,
    #[error("rate limited")]
    RateLimited,
    #[error("api error {0}")]
    Api(String),
    #[error(transparent)]
    Http(util::http::Error),
}

impl From<util::http::RoundtripError<dto::Error>> for Error {
    fn from(err: util::http::RoundtripError<dto::Error>) -> Self {
        match err {
            util::http::RoundtripError::Http(http_err) => match http_err {
                util::http::Error::Status(status_code, _) if status_code.as_u16() == 429 => {
                    Self::RateLimited
                }
                other_err => Self::Http(other_err),
            },
            util::http::RoundtripError::Api(err) => match err.error.as_str() {
                "ESTIMATED_LOSS_GREATER_THAN_MAX_IMPACT"
                | "No routes found with enough liquidity"
                | "Too much slippage on quote, please try again" => Self::NotFound,
                "Rate limited" | "Rate limit pricing" => Self::RateLimited,
                _ => Self::Api(err.error),
            },
        }
    }
}<|MERGE_RESOLUTION|>--- conflicted
+++ resolved
@@ -31,13 +31,11 @@
     /// Our partner name.
     pub partner: String,
 
-<<<<<<< HEAD
+    /// For which chain the solver is configured.
+    pub chain_id: eth::ChainId,
+
     /// A stream that yields every new block.
     pub block_stream: Option<CurrentBlockStream>,
-=======
-    /// For which chain the solver is configured.
-    pub chain_id: eth::ChainId,
->>>>>>> c1de2736
 }
 
 impl ParaSwap {
