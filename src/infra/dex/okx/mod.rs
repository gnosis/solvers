--- conflicted
+++ resolved
@@ -22,13 +22,8 @@
 
 mod dto;
 
-<<<<<<< HEAD
 /// Default OKX v6 DEX aggregator API endpoint (for sell orders - exactIn).
 pub const DEFAULT_SELL_ORDERS_ENDPOINT: &str = "https://web3.okx.com/api/v6/dex/aggregator/";
-=======
-/// Default OKX v6 DEX aggregator API endpoint.
-pub const DEFAULT_ENDPOINT: &str = "https://web3.okx.com/api/v6/dex/aggregator/";
->>>>>>> ec916c42
 
 const DEFAULT_DEX_APPROVED_ADDRESSES_CACHE_SIZE: u64 = 100;
 
@@ -220,7 +215,6 @@
         };
 
         let approve_transaction_request_future = async {
-<<<<<<< HEAD
             match order.side {
                 order::Side::Sell => {
                     // Use V6 API for sell orders
@@ -265,18 +259,6 @@
                     ))
                 }
             }
-=======
-            let approve_transaction_request =
-                dto::ApproveTransactionRequest::with_domain(self.defaults.chain_index, order);
-
-            let approve_transaction: dto::ApproveTransactionResponse = self
-                .send_get_request("approve-transaction", &approve_transaction_request)
-                .await?;
-
-            Ok(eth::ContractAddress(
-                approve_transaction.dex_contract_address,
-            ))
->>>>>>> ec916c42
         };
 
         tokio::try_join!(
