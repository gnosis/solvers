//! Configuration parameters that get shared across all dex solvers.

use {
    crate::{
        domain::{
            dex::{minimum_surplus::MinimumSurplusLimits, slippage::SlippageLimits},
            eth,
        },
        infra::{blockchain, config::unwrap_or_log, contracts},
        util::serialize,
    },
    bigdecimal::{BigDecimal, Zero},
<<<<<<< HEAD
    serde::{Deserialize, de::DeserializeOwned},
=======
    ethrpc::alloy::conversions::IntoLegacy,
    serde::{de::DeserializeOwned, Deserialize},
>>>>>>> 05fe58e3
    serde_with::serde_as,
    std::{fmt::Debug, num::NonZeroUsize, path::Path, time::Duration},
    tokio::fs,
};

#[serde_as]
#[derive(Debug, Deserialize)]
#[serde(rename_all = "kebab-case", deny_unknown_fields)]
struct Config {
    /// The node URL to use for simulations.
    #[serde_as(as = "serde_with::DisplayFromStr")]
    node_url: reqwest::Url,

    /// Optional CoW Protocol Settlement contract address. If not specified,
    /// the default Settlement contract address will be used.
    settlement: Option<eth::H160>,

    /// The relative slippage allowed by the solver.
    #[serde(default = "default_relative_slippage")]
    #[serde_as(as = "serde_with::DisplayFromStr")]
    relative_slippage: BigDecimal,

    /// The absolute slippage allowed by the solver.
    #[serde_as(as = "Option<serialize::U256>")]
    absolute_slippage: Option<eth::U256>,

    /// The relative minimum surplus required by the solver.
    #[serde(default = "default_relative_minimum_surplus")]
    #[serde_as(as = "serde_with::DisplayFromStr")]
    relative_minimum_surplus: BigDecimal,

    /// The absolute minimum surplus required by the solver.
    #[serde_as(as = "Option<serialize::U256>")]
    absolute_minimum_surplus: Option<eth::U256>,

    /// The number of concurrent requests to make to the DEX aggregator API.
    #[serde(default = "default_concurrent_requests")]
    concurrent_requests: NonZeroUsize,

    /// The amount of Ether a partially fillable order should be filled for at
    /// least.
    #[serde(default = "default_smallest_partial_fill")]
    #[serde_as(as = "serialize::U256")]
    smallest_partial_fill: eth::U256,

    /// Back-off growth factor for rate limiting.
    #[serde(default = "default_back_off_growth_factor")]
    back_off_growth_factor: f64,

    /// Minimum back-off time in seconds for rate limiting.
    #[serde(with = "humantime_serde", default = "default_min_back_off")]
    min_back_off: Duration,

    /// Maximum back-off time in seconds for rate limiting.
    #[serde(with = "humantime_serde", default = "default_max_back_off")]
    max_back_off: Duration,

    /// Settings specific to the wrapped dex API.
    dex: toml::Value,

    /// Amount of gas that gets added to each swap to adjust the cost coverage
    /// of the solver.
    #[serde(default = "default_gas_offset")]
    #[serde_as(as = "serialize::U256")]
    gas_offset: eth::U256,

    /// How often the solver should poll the current block. If this value
    /// is set each request will also have the `X-CURRENT-BLOCK-HASH` header set
    /// updated based on the configured polling interval.
    /// This is useful for caching requests on an egress proxy.
    #[serde(with = "humantime_serde", default)]
    current_block_poll_interval: Option<Duration>,

    /// Whether to internalize the solution interactions using the Settlement
    /// contract buffers.
    #[serde(default = "default_internalize_interactions")]
    internalize_interactions: bool,
}

fn default_relative_slippage() -> BigDecimal {
    BigDecimal::new(1.into(), 2) // 1%
}

fn default_relative_minimum_surplus() -> BigDecimal {
    BigDecimal::zero() // 0%
}

fn default_concurrent_requests() -> NonZeroUsize {
    NonZeroUsize::new(1).unwrap()
}

fn default_smallest_partial_fill() -> eth::U256 {
    eth::U256::exp10(16) // 0.01 ETH
}

fn default_back_off_growth_factor() -> f64 {
    2.0
}

fn default_min_back_off() -> Duration {
    Duration::from_secs(1)
}

fn default_max_back_off() -> Duration {
    Duration::from_secs(8)
}

fn default_gas_offset() -> eth::U256 {
    // Rough estimation of the gas overhead of settling a single
    // trade via the settlement contract.
    106_391.into()
}

fn default_internalize_interactions() -> bool {
    true
}

/// Loads the base solver configuration from a TOML file.
///
/// # Panics
///
/// This method panics if the config is invalid or on I/O errors.
pub async fn load<T: DeserializeOwned>(path: &Path) -> (super::Config, T) {
    let data = fs::read_to_string(path)
        .await
        .unwrap_or_else(|e| panic!("I/O error while reading {path:?}: {e:?}"));

    // Not printing detailed error because it could potentially leak secrets.
    let config = unwrap_or_log(toml::de::from_str::<Config>(&data), &path);

    let dex: T = unwrap_or_log(config.dex.try_into(), &path);

    // Take advantage of the fact that deterministic deployment means that all
    // CoW Protocol contracts have the same address.
    let contracts = contracts::Contracts::for_chain(eth::ChainId::Mainnet);
    let (settlement, authenticator) = if let Some(settlement) = config.settlement {
        let authenticator = eth::ContractAddress({
            let web3 = blockchain::rpc(&config.node_url);
            let settlement = ::contracts::GPv2Settlement::at(&web3, settlement);
            settlement
                .methods()
                .authenticator()
                .call()
                .await
                .unwrap_or_else(|e| panic!("error reading authenticator contract address: {e:?}"))
        });
        (eth::ContractAddress(settlement), authenticator)
    } else {
        (
            eth::ContractAddress(contracts.settlement.into_legacy()),
            eth::ContractAddress(contracts.authenticator.into_legacy()),
        )
    };

    let block_stream = match config.current_block_poll_interval {
        Some(interval) => Some(
            ethrpc::block_stream::current_block_stream(config.node_url.clone(), interval)
                .await
                .unwrap(),
        ),
        None => None,
    };

    let config = super::Config {
        node_url: config.node_url,
        contracts: super::Contracts {
            settlement,
            authenticator,
        },
        slippage: SlippageLimits::new(
            config.relative_slippage,
            config.absolute_slippage.map(eth::Ether),
        )
        .expect("invalid slippage limits"),
        minimum_surplus: MinimumSurplusLimits::new(
            config.relative_minimum_surplus,
            config.absolute_minimum_surplus.map(eth::Ether),
        )
        .expect("invalid minimum surplus limits"),
        concurrent_requests: config.concurrent_requests,
        smallest_partial_fill: eth::Ether(config.smallest_partial_fill),
        rate_limiting_strategy: rate_limit::Strategy::try_new(
            config.back_off_growth_factor,
            config.min_back_off,
            config.max_back_off,
        )
        .unwrap(),
        gas_offset: eth::Gas(config.gas_offset),
        block_stream,
        internalize_interactions: config.internalize_interactions,
    };
    (config, dex)
}<|MERGE_RESOLUTION|>--- conflicted
+++ resolved
@@ -10,12 +10,8 @@
         util::serialize,
     },
     bigdecimal::{BigDecimal, Zero},
-<<<<<<< HEAD
-    serde::{Deserialize, de::DeserializeOwned},
-=======
     ethrpc::alloy::conversions::IntoLegacy,
     serde::{de::DeserializeOwned, Deserialize},
->>>>>>> 05fe58e3
     serde_with::serde_as,
     std::{fmt::Debug, num::NonZeroUsize, path::Path, time::Duration},
     tokio::fs,
