--- conflicted
+++ resolved
@@ -22,10 +22,5 @@
     pub slippage: slippage::Limits,
     pub concurrent_requests: NonZeroUsize,
     pub smallest_partial_fill: eth::Ether,
-<<<<<<< HEAD
     pub rate_limiting_strategy: rate_limit::Strategy,
-    pub solution_gas_offset: eth::SignedGas,
-=======
-    pub rate_limiting_strategy: RateLimitingStrategy,
->>>>>>> a80fad17
 }