--- conflicted
+++ resolved
@@ -5,14 +5,7 @@
 pub mod zeroex;
 
 use {
-<<<<<<< HEAD
-    crate::domain::{dex::slippage, eth, Risk},
-=======
-    crate::{
-        boundary::rate_limiter::RateLimitingStrategy,
-        domain::{dex::slippage, eth},
-    },
->>>>>>> 50a5dc44
+    crate::domain::{dex::slippage, eth},
     std::num::NonZeroUsize,
 };
 
@@ -29,11 +22,6 @@
     pub slippage: slippage::Limits,
     pub concurrent_requests: NonZeroUsize,
     pub smallest_partial_fill: eth::Ether,
-<<<<<<< HEAD
-    pub risk: Risk,
     pub rate_limiting_strategy: rate_limit::Strategy,
-=======
-    pub rate_limiting_strategy: RateLimitingStrategy,
->>>>>>> 50a5dc44
     pub solution_gas_offset: eth::SignedGas,
 }