--- conflicted
+++ resolved
@@ -1,18 +1,12 @@
+use ethrpc::alloy::conversions::IntoAlloy;
 use {
     crate::{
         domain::eth,
         infra::{self, config::dex::file, dex},
         util::serialize,
     },
-<<<<<<< HEAD
-    contracts::{BalancerV2Vault, BalancerV3BatchRouter, alloy::BalancerQueries},
-    ethereum_types::H160,
-    ethrpc::alloy::conversions::IntoLegacy,
-=======
     alloy::primitives::Address,
-    contracts::alloy::{BalancerV2Vault, BalancerV3BatchRouter},
-    ethrpc::alloy::conversions::IntoAlloy,
->>>>>>> 05fe58e3
+    contracts::alloy::{BalancerV2Vault, BalancerV3BatchRouter, BalancerQueries},
     serde::Deserialize,
     serde_with::serde_as,
     std::path::Path,
@@ -74,27 +68,6 @@
     let (base, config) = file::load::<Config>(path).await;
     let contracts = infra::contracts::Contracts::for_chain(config.chain_id);
     let enabled_api_versions = config.enabled_api_versions.unwrap_or_else(ApiVersion::all);
-<<<<<<< HEAD
-    let vault_contract = enabled_api_versions.contains(&ApiVersion::V2).then(|| {
-        infra::contracts::contract_address_for_chain(
-            config.chain_id,
-            BalancerV2Vault::raw_contract(),
-        )
-    });
-    let queries_contract = enabled_api_versions.contains(&ApiVersion::V2).then(|| {
-        eth::ContractAddress(
-            BalancerQueries::deployment_address(&(config.chain_id as u64))
-                .expect("Balancer Queries contract not found for chain")
-                .into_legacy(),
-        )
-    });
-    let batch_router = enabled_api_versions.contains(&ApiVersion::V3).then(|| {
-        infra::contracts::contract_address_for_chain(
-            config.chain_id,
-            BalancerV3BatchRouter::raw_contract(),
-        )
-    });
-=======
     let vault_contract = enabled_api_versions
         .contains(&ApiVersion::V2)
         .then(|| BalancerV2Vault::deployment_address(&config.chain_id.value().as_u64()))
@@ -103,12 +76,14 @@
         .contains(&ApiVersion::V3)
         .then(|| BalancerV3BatchRouter::deployment_address(&config.chain_id.value().as_u64()))
         .flatten();
->>>>>>> 05fe58e3
+    let queries_contract = enabled_api_versions.contains(&ApiVersion::V2).then(|| {
+        BalancerQueries::deployment_address(&(config.chain_id as u64))
+            .expect("Balancer Queries contract not found for chain")
+    });
 
     super::Config {
         sor: dex::balancer::Config {
             endpoint: config.endpoint,
-<<<<<<< HEAD
             vault: config.vault.map(eth::ContractAddress).or(vault_contract),
             v3_batch_router: config
                 .v3_batch_router
@@ -122,13 +97,7 @@
                 .permit2
                 .map(eth::ContractAddress)
                 .unwrap_or(contracts.permit2),
-            settlement: base.contracts.settlement,
-=======
-            vault: config.vault.or(vault_contract),
-            v3_batch_router: config.v3_batch_router.or(batch_router),
-            permit2: config.permit2.unwrap_or(contracts.permit2),
             settlement: base.contracts.settlement.0.into_alloy(),
->>>>>>> 05fe58e3
             block_stream: base.block_stream.clone(),
             chain_id: config.chain_id,
         },
