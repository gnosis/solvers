use {
    crate::{
        domain::eth,
        infra::{config::dex::file, dex::okx},
        util::serialize,
    },
    serde::Deserialize,
    serde_with::serde_as,
    std::path::Path,
};

#[serde_as]
#[derive(Deserialize)]
#[serde(rename_all = "kebab-case", deny_unknown_fields)]
struct Config {
    /// The URL endpoint for the OKX swap API for sell orders (exactIn mode).
    /// Uses V6 API by default.
    #[serde(default = "default_sell_orders_endpoint")]
    #[serde_as(as = "serde_with::DisplayFromStr")]
    sell_orders_endpoint: reqwest::Url,

    /// The URL endpoint for the OKX swap API for buy orders (exactOut mode).
    /// Uses V5 API. If not specified, buy orders will be declined.
    #[serde(default)]
    #[serde_as(as = "Option<serde_with::DisplayFromStr>")]
    buy_orders_endpoint: Option<reqwest::Url>,

    /// Chain ID used to automatically determine contract addresses.
    #[serde_as(as = "serialize::ChainId")]
    chain_id: eth::ChainId,

    /// OKX API credentials
    #[serde(flatten)]
    okx_credentials: OkxCredentialsConfig,
}

#[derive(Deserialize)]
#[serde(rename_all = "kebab-case", deny_unknown_fields)]
struct OkxCredentialsConfig {
    /// OKX Project ID. Instruction on how to create a project:
    /// https://www.okx.com/en-au/web3/build/docs/waas/introduction-to-developer-portal-interface#create-project
    api_project_id: String,

    /// OKX API Key. Instruction on how to generate an API key:
    /// https://www.okx.com/en-au/web3/build/docs/waas/introduction-to-developer-portal-interface#generate-api-keys
    api_key: String,

    /// OKX Secret key used for signing request. Instruction on how to get a
    /// security token: https://www.okx.com/en-au/web3/build/docs/waas/introduction-to-developer-portal-interface#view-the-secret-key
    api_secret_key: String,

    /// OKX Secret key passphrase. Instruction on how to get a passphrase:
    /// https://www.okx.com/en-au/web3/build/docs/waas/introduction-to-developer-portal-interface#generate-api-keys
    api_passphrase: String,
}

#[allow(clippy::from_over_into)]
impl Into<okx::OkxCredentialsConfig> for OkxCredentialsConfig {
    fn into(self) -> okx::OkxCredentialsConfig {
        okx::OkxCredentialsConfig {
            project_id: self.api_project_id,
            api_key: self.api_key,
            api_secret_key: self.api_secret_key,
            api_passphrase: self.api_passphrase,
        }
    }
}

<<<<<<< HEAD
fn default_sell_orders_endpoint() -> reqwest::Url {
    okx::DEFAULT_SELL_ORDERS_ENDPOINT.parse().unwrap()
=======
fn default_endpoint() -> reqwest::Url {
    okx::DEFAULT_ENDPOINT.parse().unwrap()
>>>>>>> ec916c42
}

/// Load the OKX solver configuration from a TOML file.
///
/// # Panics
///
/// This method panics if the config is invalid or on I/O errors.
pub async fn load(path: &Path) -> super::Config {
    let (base, config) = file::load::<Config>(path).await;

    super::Config {
        okx: okx::Config {
            sell_orders_endpoint: config.sell_orders_endpoint,
            buy_orders_endpoint: config.buy_orders_endpoint,
            chain_id: config.chain_id,
            okx_credentials: config.okx_credentials.into(),
            block_stream: base.block_stream.clone(),
            settlement_contract: base.contracts.settlement,
        },
        base,
    }
}<|MERGE_RESOLUTION|>--- conflicted
+++ resolved
@@ -66,13 +66,8 @@
     }
 }
 
-<<<<<<< HEAD
 fn default_sell_orders_endpoint() -> reqwest::Url {
     okx::DEFAULT_SELL_ORDERS_ENDPOINT.parse().unwrap()
-=======
-fn default_endpoint() -> reqwest::Url {
-    okx::DEFAULT_ENDPOINT.parse().unwrap()
->>>>>>> ec916c42
 }
 
 /// Load the OKX solver configuration from a TOML file.
